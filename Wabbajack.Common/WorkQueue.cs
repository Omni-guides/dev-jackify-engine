--- conflicted
+++ resolved
@@ -15,14 +15,10 @@
         internal BlockingCollection<Func<Task>>
             Queue = new BlockingCollection<Func<Task>>(new ConcurrentStack<Func<Task>>());
 
-<<<<<<< HEAD
-        private static readonly AsyncLocal<int> CpuId = new AsyncLocal<int>();
-=======
-        public const int UnassignedCpuId = -1;
+        public const int UnassignedCpuId = 0;
 
-        [ThreadStatic] private static int _cpuId = UnassignedCpuId;
-        public static int CpuId => _cpuId;
->>>>>>> 2ec76052
+        private static readonly AsyncLocal<int> _cpuId = new AsyncLocal<int>();
+        public int CpuId => _cpuId.Value;
 
         internal static bool WorkerThread => ThreadLocalCurrentQueue.Value != null;
         internal static readonly ThreadLocal<WorkQueue> ThreadLocalCurrentQueue = new ThreadLocal<WorkQueue>();
@@ -48,7 +44,7 @@
         private void StartThreads(int threadCount)
         {
             ThreadCount = threadCount;
-            Threads = Enumerable.Range(0, threadCount)
+            Threads = Enumerable.Range(1, threadCount)
                 .Select(idx =>
                 {
                     var thread = new Thread(() => ThreadBody(idx).Wait());
@@ -64,14 +60,9 @@
 
         private async Task ThreadBody(int idx)
         {
-<<<<<<< HEAD
-            CpuId.Value = idx;
+            _cpuId.Value = idx;
             ThreadLocalCurrentQueue.Value = this;
             AsyncLocalCurrentQueue.Value = this;
-=======
-            _cpuId = idx;
-            CurrentQueue = this;
->>>>>>> 2ec76052
 
             try
             {
@@ -96,11 +87,7 @@
                     Progress = progress,
                     ProgressPercent = progress / 100f,
                     Msg = msg,
-<<<<<<< HEAD
-                    ID = CpuId.Value,
-=======
-                    ID = _cpuId,
->>>>>>> 2ec76052
+                    ID = _cpuId.Value,
                     IsWorking = isWorking
                 });
         }
