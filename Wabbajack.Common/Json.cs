﻿using System;
using System.Collections.Generic;
using System.ComponentModel;
using System.IO;
using System.Linq;
using System.Reflection;
using System.Text;
using System.Threading.Tasks;
using Newtonsoft.Json;
using Newtonsoft.Json.Serialization;
using Wabbajack.Common.Serialization.Json;
using File = Alphaleonis.Win32.Filesystem.File;

namespace Wabbajack.Common
{
    public static partial class Utils
    {
        public static List<JsonConverter> Converters = new List<JsonConverter>
        {
            new HashJsonConverter(),
            new RelativePathConverter(),
            new AbolutePathConverter(),
            new HashRelativePathConverter(),
            new FullPathConverter(),
            new GameConverter(),
            new PercentConverter(),
        };
        
        public static JsonSerializerSettings JsonSettings  =>
            new JsonSerializerSettings {
                TypeNameHandling = TypeNameHandling.Objects,
                SerializationBinder = new JsonNameSerializationBinder(),
                Converters = Converters};

        public static JsonSerializerSettings GenericJsonSettings =>
            new JsonSerializerSettings { };


        public static void ToJson<T>(this T obj, string filename)
        {
            if (File.Exists(filename))
                File.Delete(filename);
            File.WriteAllText(filename, JsonConvert.SerializeObject(obj, Formatting.Indented, JsonSettings));
        }
        
        public static void ToJson<T>(this T obj, Stream stream)
        {
            using var tw = new StreamWriter(stream, Encoding.UTF8, leaveOpen: true);
            using var writer = new JsonTextWriter(tw);
            var ser = JsonSerializer.Create(JsonSettings);
            ser.Serialize(writer, obj);
        }
        
        public static void ToJson<T>(this T obj, AbsolutePath path)
        {
            using var fs = path.Create();
            obj.ToJson(fs);
        }

        public static string ToJson<T>(this T obj)
        {
            return JsonConvert.SerializeObject(obj, JsonSettings);
        }

        public static T FromJson<T>(this AbsolutePath filename)
        {
            return JsonConvert.DeserializeObject<T>(filename.ReadAllText(), JsonSettings)!;
        }

        public static T FromJsonString<T>(this string data)
        {
            return JsonConvert.DeserializeObject<T>(data, JsonSettings)!;
        }

        public static T FromJson<T>(this Stream stream, bool genericReader = false)
        {
            using var tr = new StreamReader(stream, Encoding.UTF8, leaveOpen: true);
            using var reader = new JsonTextReader(tr);
<<<<<<< HEAD
            var ser = JsonSerializer.Create(JsonSettings);
            return ser.Deserialize<T>(reader)!;
=======
            var ser = JsonSerializer.Create(genericReader ? GenericJsonSettings : JsonSettings);
            var result = ser.Deserialize<T>(reader);
            if (result == null)
                throw new JsonException("Type deserialized into null");
            return result;
>>>>>>> 137e9e73
        }

        private class HashJsonConverter : JsonConverter<Hash>
        {
            public override void WriteJson(JsonWriter writer, Hash value, JsonSerializer serializer)
            {
                writer.WriteValue(value.ToBase64());
            }

            public override Hash ReadJson(JsonReader reader, Type objectType, Hash existingValue, bool hasExistingValue,
                JsonSerializer serializer)
            {
                return Hash.FromBase64((string)reader.Value!);
            }
        }

        private class RelativePathConverter : JsonConverter<RelativePath>
        {
            public override void WriteJson(JsonWriter writer, RelativePath value, JsonSerializer serializer)
            {
                writer.WriteValue((string)value);
            }

            public override RelativePath ReadJson(JsonReader reader, Type objectType, RelativePath existingValue,
                bool hasExistingValue,
                JsonSerializer serializer)
            {
                return (RelativePath)(string)reader.Value!;
            }
        }

        private class AbolutePathConverter : JsonConverter<AbsolutePath>
        {
            public override void WriteJson(JsonWriter writer, AbsolutePath value, JsonSerializer serializer)
            {
                writer.WriteValue((string)value);
            }

            public override AbsolutePath ReadJson(JsonReader reader, Type objectType, AbsolutePath existingValue,
                bool hasExistingValue,
                JsonSerializer serializer)
            {
                return (AbsolutePath)(string)reader.Value!;
            }
        }

        private class PercentConverter : JsonConverter<Percent>
        {
            public override Percent ReadJson(JsonReader reader, Type objectType, Percent existingValue, bool hasExistingValue, JsonSerializer serializer)
            {
                double d = (double)reader.Value!;
                return Percent.FactoryPutInRange(d);
            }

            public override void WriteJson(JsonWriter writer, Percent value, JsonSerializer serializer)
            {
                writer.WriteValue(value.Value);
            }
        }

        private class HashRelativePathConverter : JsonConverter<HashRelativePath>
        {
            public override void WriteJson(JsonWriter writer, HashRelativePath value, JsonSerializer serializer)
            {
                writer.WriteStartArray();
                writer.WriteValue(value.BaseHash.ToBase64());
                foreach (var itm in value.Paths)
                    writer.WriteValue((string)itm);
                writer.WriteEndArray();
            }

            public override HashRelativePath ReadJson(JsonReader reader, Type objectType,
                HashRelativePath existingValue, bool hasExistingValue,
                JsonSerializer serializer)
            {
                if (reader.TokenType != JsonToken.StartArray)
                    throw new JsonException("Invalid JSON state while reading Hash Relative Path");
                reader.Read();

                var hash = Hash.FromBase64((string)reader.Value!);
                var paths = new List<RelativePath>();

                reader.Read();
                while (reader.TokenType != JsonToken.EndArray)
                {
                    paths.Add((RelativePath)(string)reader.Value!);
                    reader.Read();
                }

                return new HashRelativePath(hash, paths.ToArray());
            }
        }

        private class FullPathConverter : JsonConverter<FullPath>
        {
            public override void WriteJson(JsonWriter writer, FullPath value, JsonSerializer serializer)
            {
                writer.WriteStartArray();
                writer.WriteValue((string)value.Base);
                foreach (var itm in value.Paths)
                    writer.WriteValue((string)itm);
                writer.WriteEndArray();
            }

            public override FullPath ReadJson(JsonReader reader, Type objectType, FullPath existingValue,
                bool hasExistingValue,
                JsonSerializer serializer)
            {
                if (reader.TokenType != JsonToken.StartArray)
                    throw new JsonException("Invalid JSON state while reading Hash Relative Path");
                reader.Read();

                var abs = (AbsolutePath)(string)reader.Value!;
                var paths = new List<RelativePath>();

                reader.Read();
                while (reader.TokenType != JsonToken.EndArray)
                {
                    paths.Add((RelativePath)(string)reader.Value!);
                    reader.Read();
                }

                return new FullPath(abs, paths.ToArray());
            }
        }

        public class GameConverter : JsonConverter<Game>
        {
            public override void WriteJson(JsonWriter writer, Game value, JsonSerializer serializer)
            {
                writer.WriteValue(Enum.GetName(typeof(Game), value));
            }

            public override Game ReadJson(JsonReader reader, Type objectType, Game existingValue,
                bool hasExistingValue,
                JsonSerializer serializer)
            {
                // Backwards compatibility support
                var str = reader.Value?.ToString();
                if (string.IsNullOrWhiteSpace(str)) return default;
                if (int.TryParse(str, out var i))
                {
                    return (Game)i;
                }

                GameMetaData? game = GameRegistry.GetByFuzzyName(str);
                if (game == null)
                {
                    throw new ArgumentException($"Could not convert {str} to a Game type.");
                }

                return game.Game;
            }
        }


        
        public class JsonNameSerializationBinder : DefaultSerializationBinder
        {
            private static Dictionary<string, Type> _nameToType = new Dictionary<string, Type>();
            private static Dictionary<Type, string> _typeToName = new Dictionary<Type, string>();
            private static bool _inited = false;

            public JsonNameSerializationBinder()
            {
                if (_inited)
                    return;
                
                var customDisplayNameTypes =
                    AppDomain.CurrentDomain
                        .GetAssemblies()
                        .Where(a => a.FullName != null && !a.FullName.StartsWith("System") && !a.FullName.StartsWith("Microsoft"))
                        .SelectMany(a =>
                        {
                            try
                            {
                                return a.GetTypes();
                            }
                            catch (ReflectionTypeLoadException)
                            {
                                return new Type[0];
                            }
                        })
                        //concat with references if desired
                        .Where(x => x
                            .GetCustomAttributes(false)
                            .Any(y => y is JsonNameAttribute));

                _nameToType = customDisplayNameTypes.ToDictionary(
                    t => t.GetCustomAttributes(false).OfType<JsonNameAttribute>().First().Name,
                    t => t);

                _typeToName = _nameToType.ToDictionary(
                    t => t.Value,
                    t => t.Key);
                _inited = true;

            }

            public override Type BindToType(string? assemblyName, string typeName)
            {
                if (typeName.EndsWith("[]"))
                {
                    var result = BindToType(assemblyName, typeName.Substring(0, typeName.Length - 2));
                    return result.MakeArrayType();
                }

                if (_nameToType.ContainsKey(typeName))
                    return _nameToType[typeName];

                var val = Type.GetType(typeName);
                if (val != null)
                    return val;

                return base.BindToType(assemblyName, typeName);
            }

            public override void BindToName(Type serializedType, out string? assemblyName, out string? typeName)
            {
                if (serializedType.FullName?.StartsWith("System.") ?? false)
                {
                    base.BindToName(serializedType, out assemblyName, out typeName);
                    return;
                }

                if (!_typeToName.ContainsKey(serializedType))
                {
                    throw new InvalidDataException($"No Binding name for {serializedType}");
                }

                var name = _typeToName[serializedType];

                assemblyName = null;
                typeName = name;
            }
        }
    }
}<|MERGE_RESOLUTION|>--- conflicted
+++ resolved
@@ -76,16 +76,11 @@
         {
             using var tr = new StreamReader(stream, Encoding.UTF8, leaveOpen: true);
             using var reader = new JsonTextReader(tr);
-<<<<<<< HEAD
-            var ser = JsonSerializer.Create(JsonSettings);
-            return ser.Deserialize<T>(reader)!;
-=======
             var ser = JsonSerializer.Create(genericReader ? GenericJsonSettings : JsonSettings);
             var result = ser.Deserialize<T>(reader);
             if (result == null)
                 throw new JsonException("Type deserialized into null");
             return result;
->>>>>>> 137e9e73
         }
 
         private class HashJsonConverter : JsonConverter<Hash>
