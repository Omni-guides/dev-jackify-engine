﻿using System;
using System.Diagnostics;
using System.Linq;
using System.Threading.Tasks;
using Alphaleonis.Win32.Filesystem;
using Compression.BSA;
using OMODFramework;
using Wabbajack.Common.StatusFeed;
using Wabbajack.Common.StatusFeed.Errors;
using Wabbajack.Common;
using Utils = Wabbajack.Common.Utils;


namespace Wabbajack.VirtualFileSystem
{
    public class FileExtractor
    {

        public static async Task ExtractAll(WorkQueue queue, AbsolutePath source, AbsolutePath dest)
        {
            try
            {
                if (Consts.SupportedBSAs.Contains(source.Extension))
                    await ExtractAllWithBSA(queue, source, dest);
                else if (source.Extension == Consts.OMOD)
                    ExtractAllWithOMOD(source, dest);
<<<<<<< HEAD
                else if (source.Extension == Consts.EXE)
                    ExtractAllWithInno(source, dest);
=======
                else if (source.EndsWith(".exe"))
                    ExtractAllEXE(source, dest);
>>>>>>> d6e4ca6b
                else
                    ExtractAllWith7Zip(source, dest);
            }
            catch (Exception ex)
            {
                Utils.ErrorThrow(ex, $"Error while extracting {source}");
            }
        }

<<<<<<< HEAD
        private static void ExtractAllWithInno(AbsolutePath source, AbsolutePath dest)
        {
            Utils.Log($"Extracting {(string)source.FileName}");
=======
        private static void ExtractAllEXE(string source, string dest)
        {
            var isArchive = TestWith7z(source);

            if (isArchive)
            {
                ExtractAllWith7Zip(source, dest);
                return;
            }

            Utils.Log($"Extracting {Path.GetFileName(source)}");
>>>>>>> d6e4ca6b

            var info = new ProcessStartInfo
            {
                FileName = @"Extractors\innounp.exe",
                Arguments = $"-x -y -b -d\"{(string)dest}\" \"{(string)source}\"",
                RedirectStandardError = true,
                RedirectStandardInput = true,
                RedirectStandardOutput = true,
                UseShellExecute = false,
                CreateNoWindow = true
            };

            var p = new Process {StartInfo = info};

            p.Start();
            ChildProcessTracker.AddProcess(p);

            try
            {
                p.PriorityClass = ProcessPriorityClass.BelowNormal;
            }
            catch (Exception e)
            {
                Utils.Error(e, "Error while setting process priority level for innounp.exe");
            }

            var name = source.FileName;
            try
            {
                while (!p.HasExited)
                {
                    var line = p.StandardOutput.ReadLine();
                    if (line == null)
                        break;

                    if (line.Length <= 4 || line[3] != '%')
                        continue;

                    int.TryParse(line.Substring(0, 3), out var percentInt);
                    Utils.Status($"Extracting {(string)name} - {line.Trim()}", Percent.FactoryPutInRange(percentInt / 100d));
                }
            }
            catch (Exception e)
            {
                Utils.Error(e, "Error while reading StandardOutput for innounp.exe");
            }

            p.WaitForExitAndWarn(TimeSpan.FromSeconds(30), $"Extracting {(string)name}");
            if (p.ExitCode == 0)
                return;

            Utils.Log(p.StandardOutput.ReadToEnd());
            Utils.Log($"Extraction error extracting {source}");
        }

        private class OMODProgress : ICodeProgress
        {
            private long _total;

            public void SetProgress(long inSize, long outSize)
            {
                Utils.Status("Extracting OMOD", Percent.FactoryPutInRange(inSize, _total));
            }

            public void Init(long totalSize, bool compressing)
            {
                _total = totalSize;
            }

            public void Dispose()
            {
                //
            }
        }

        private static void ExtractAllWithOMOD(AbsolutePath source, AbsolutePath dest)
        {
            Utils.Log($"Extracting {(string)source.FileName}");

            Framework.Settings.TempPath = (string)dest;
            Framework.Settings.CodeProgress = new OMODProgress();

            var omod = new OMOD((string)source);
            omod.GetDataFiles();
            omod.GetPlugins();
        }


        private static async Task ExtractAllWithBSA(WorkQueue queue, AbsolutePath source, AbsolutePath dest)
        {
            try
            {
                using var arch = BSADispatch.OpenRead(source);
                await arch.Files
                    .PMap(queue, f =>
                    {
                        Utils.Status($"Extracting {(string)f.Path}");
                        var outPath = f.Path.RelativeTo(dest);
                        var parent = outPath.Parent;

                        if (!parent.IsDirectory)
                            parent.CreateDirectory();

                        using var fs = outPath.Create();
                        f.CopyDataTo(fs);
                    });
            }
            catch (Exception ex)
            {
                Utils.ErrorThrow(ex, $"While Extracting {source}");
            }
        }

        private static void ExtractAllWith7Zip(AbsolutePath source, AbsolutePath dest)
        {
            Utils.Log(new GenericInfo($"Extracting {(string)source.FileName}", $"The contents of {(string)source.FileName} are being extracted to {(string)source.FileName} using 7zip.exe"));

            var info = new ProcessStartInfo
            {
                FileName = @"Extractors\7z.exe",
                Arguments = $"x -bsp1 -y -o\"{(string)dest}\" \"{(string)source}\" -mmt=off",
                RedirectStandardError = true,
                RedirectStandardInput = true,
                RedirectStandardOutput = true,
                UseShellExecute = false,
                CreateNoWindow = true
            };

            var p = new Process {StartInfo = info};

            p.Start();
            ChildProcessTracker.AddProcess(p);
            try
            {
                p.PriorityClass = ProcessPriorityClass.BelowNormal;
            }
            catch (Exception)
            {
            }

            var name = source.FileName;
            try
            {
                while (!p.HasExited)
                {
                    var line = p.StandardOutput.ReadLine();
                    if (line == null)
                        break;

                    if (line.Length <= 4 || line[3] != '%') continue;

                    int.TryParse(line.Substring(0, 3), out var percentInt);
                    Utils.Status($"Extracting {(string)name} - {line.Trim()}", Percent.FactoryPutInRange(percentInt / 100d));
                }
            }
            catch (Exception)
            {
            }

            p.WaitForExitAndWarn(TimeSpan.FromSeconds(30), $"Extracting {name}");

            if (p.ExitCode == 0)
            {
                Utils.Status($"Extracting {name} - 100%", Percent.One, alsoLog: true);
                return;
            }
            Utils.Error(new _7zipReturnError(p.ExitCode, source, dest, p.StandardOutput.ReadToEnd()));
        }

        /// <summary>
        ///     Returns true if the given extension type can be extracted
        /// </summary>
        /// <param name="v"></param>
        /// <returns></returns>
        public static bool CanExtract(AbsolutePath v)
        {
            var ext = v.Extension;
            if(ext != _exeExtension && !Consts.TestArchivesBeforeExtraction.Contains(ext))
                return Consts.SupportedArchives.Contains(ext) || Consts.SupportedBSAs.Contains(ext);

<<<<<<< HEAD
            if (ext == _exeExtension)
            {
                var info = new ProcessStartInfo
                {
                    FileName = @"Extractors\innounp.exe",
                    Arguments = $"-t \"{v}\" ",
                    RedirectStandardError = true,
                    RedirectStandardInput = true,
                    RedirectStandardOutput = true,
                    UseShellExecute = false,
                    CreateNoWindow = true
                };
=======
            var isArchive = TestWith7z(v);
>>>>>>> d6e4ca6b

            if (isArchive)
                return true;

            var info = new ProcessStartInfo
            {
                FileName = @"Extractors\innounp.exe",
                Arguments = $"-t \"{v}\" ",
                RedirectStandardError = true,
                RedirectStandardInput = true,
                RedirectStandardOutput = true,
                UseShellExecute = false,
                CreateNoWindow = true
            };

<<<<<<< HEAD
                var name = v.FileName;
                while (!p.HasExited)
                {
                    var line = p.StandardOutput.ReadLine();
                    if (line == null)
                        break;
=======
            var p = new Process {StartInfo = info};
>>>>>>> d6e4ca6b

            p.Start();
            ChildProcessTracker.AddProcess(p);

<<<<<<< HEAD
                    Utils.Status($"Testing {(string)name} - {line.Trim()}");
                }
=======
            var name = Path.GetFileName(v);
            while (!p.HasExited)
            {
                var line = p.StandardOutput.ReadLine();
                if (line == null)
                    break;
>>>>>>> d6e4ca6b

                if (line[0] != '#')
                    continue;

                Utils.Status($"Testing {name} - {line.Trim()}");
            }

            p.WaitForExitAndWarn(TimeSpan.FromSeconds(30), $"Testing {name}");
            return p.ExitCode == 0;
        }

        public static bool TestWith7z(string file)
        {
            var testInfo = new ProcessStartInfo
            {
                FileName = @"Extractors\7z.exe",
                Arguments = $"t \"{file}\"",
                RedirectStandardError = true,
                RedirectStandardInput = true,
                RedirectStandardOutput = true,
                UseShellExecute = false,
                CreateNoWindow = true
            };

            var testP = new Process {StartInfo = testInfo};

            testP.Start();
            ChildProcessTracker.AddProcess(testP);
            try
            {
                testP.PriorityClass = ProcessPriorityClass.BelowNormal;
            }
            catch (Exception)
            {
                return false;
            }

            try
            {
                while (!testP.HasExited)
                {
                    var line = testP.StandardOutput.ReadLine();
                    if (line == null)
                        break;
                }
            }
            catch (Exception)
            {
                return false;
            }

            testP.WaitForExitAndWarn(TimeSpan.FromSeconds(30), $"Can Extract Check {file}");
            return testP.ExitCode == 0;
        }
        
<<<<<<< HEAD
        
        private static Extension _exeExtension = new Extension(".exe");
        
        public static bool MightBeArchive(AbsolutePath path)
=======
        public static bool MightBeArchive(string path)
>>>>>>> d6e4ca6b
        {
            var ext = path.Extension;
            return ext == _exeExtension || Consts.SupportedArchives.Contains(ext) || Consts.SupportedBSAs.Contains(ext);
        }
    }
}<|MERGE_RESOLUTION|>--- conflicted
+++ resolved
@@ -24,13 +24,8 @@
                     await ExtractAllWithBSA(queue, source, dest);
                 else if (source.Extension == Consts.OMOD)
                     ExtractAllWithOMOD(source, dest);
-<<<<<<< HEAD
                 else if (source.Extension == Consts.EXE)
-                    ExtractAllWithInno(source, dest);
-=======
-                else if (source.EndsWith(".exe"))
                     ExtractAllEXE(source, dest);
->>>>>>> d6e4ca6b
                 else
                     ExtractAllWith7Zip(source, dest);
             }
@@ -40,12 +35,7 @@
             }
         }
 
-<<<<<<< HEAD
-        private static void ExtractAllWithInno(AbsolutePath source, AbsolutePath dest)
-        {
-            Utils.Log($"Extracting {(string)source.FileName}");
-=======
-        private static void ExtractAllEXE(string source, string dest)
+        private static void ExtractAllEXE(AbsolutePath source, AbsolutePath dest)
         {
             var isArchive = TestWith7z(source);
 
@@ -55,8 +45,7 @@
                 return;
             }
 
-            Utils.Log($"Extracting {Path.GetFileName(source)}");
->>>>>>> d6e4ca6b
+            Utils.Log($"Extracting {(string)source.FileName}");
 
             var info = new ProcessStartInfo
             {
@@ -237,22 +226,7 @@
             if(ext != _exeExtension && !Consts.TestArchivesBeforeExtraction.Contains(ext))
                 return Consts.SupportedArchives.Contains(ext) || Consts.SupportedBSAs.Contains(ext);
 
-<<<<<<< HEAD
-            if (ext == _exeExtension)
-            {
-                var info = new ProcessStartInfo
-                {
-                    FileName = @"Extractors\innounp.exe",
-                    Arguments = $"-t \"{v}\" ",
-                    RedirectStandardError = true,
-                    RedirectStandardInput = true,
-                    RedirectStandardOutput = true,
-                    UseShellExecute = false,
-                    CreateNoWindow = true
-                };
-=======
             var isArchive = TestWith7z(v);
->>>>>>> d6e4ca6b
 
             if (isArchive)
                 return true;
@@ -268,43 +242,29 @@
                 CreateNoWindow = true
             };
 
-<<<<<<< HEAD
-                var name = v.FileName;
-                while (!p.HasExited)
-                {
-                    var line = p.StandardOutput.ReadLine();
-                    if (line == null)
-                        break;
-=======
             var p = new Process {StartInfo = info};
->>>>>>> d6e4ca6b
 
             p.Start();
             ChildProcessTracker.AddProcess(p);
 
-<<<<<<< HEAD
-                    Utils.Status($"Testing {(string)name} - {line.Trim()}");
-                }
-=======
-            var name = Path.GetFileName(v);
+            var name = v.FileName;
             while (!p.HasExited)
             {
                 var line = p.StandardOutput.ReadLine();
                 if (line == null)
                     break;
->>>>>>> d6e4ca6b
 
                 if (line[0] != '#')
                     continue;
 
-                Utils.Status($"Testing {name} - {line.Trim()}");
+                Utils.Status($"Testing {(string)name} - {line.Trim()}");
             }
 
             p.WaitForExitAndWarn(TimeSpan.FromSeconds(30), $"Testing {name}");
             return p.ExitCode == 0;
         }
 
-        public static bool TestWith7z(string file)
+        public static bool TestWith7z(AbsolutePath file)
         {
             var testInfo = new ProcessStartInfo
             {
@@ -348,14 +308,9 @@
             return testP.ExitCode == 0;
         }
         
-<<<<<<< HEAD
-        
         private static Extension _exeExtension = new Extension(".exe");
         
         public static bool MightBeArchive(AbsolutePath path)
-=======
-        public static bool MightBeArchive(string path)
->>>>>>> d6e4ca6b
         {
             var ext = path.Extension;
             return ext == _exeExtension || Consts.SupportedArchives.Contains(ext) || Consts.SupportedBSAs.Contains(ext);
