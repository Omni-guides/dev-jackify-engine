﻿using Newtonsoft.Json;
using System;
using System.Collections.Generic;
<<<<<<< HEAD
using Compression.BSA;
using Newtonsoft.Json;
=======
>>>>>>> 73e56fd6
using VFS;
using Wabbajack.Common;

namespace Wabbajack
{
    public class RawSourceFile
    {
        public string Path;

        public RawSourceFile(VirtualFile file)
        {
            File = file;
        }

        public string AbsolutePath => File.StagedPath;

        public VirtualFile File { get; }

        public string Hash => File.Hash;

        public T EvolveTo<T>() where T : Directive, new()
        {
            var v = new T();
            v.To = Path;
            v.Hash = Hash;
            v.Size = File.Size;
            return v;
        }
    }

    [Serializable]
    public class ModList
    {
        /// <summary>
        ///     Archives required by this modlist
        /// </summary>
        public List<Archive> Archives;

        /// <summary>
        /// The game variant to which this game applies
        /// </summary>
        public Game GameType;

        /// <summary>
        ///     Install directives
        /// </summary>
        public List<Directive> Directives;

        /// <summary>
        ///     Name of the ModList
        /// </summary>
        public string Name;

        /// <summary>
        ///     Author of the ModList
        /// </summary>
        public string Author;

        /// <summary>
        ///     Description of the ModList
        /// </summary>
        public string Description;

        /// <summary>
        ///     Hash of the banner-image
        /// </summary>
        public string Image;

        /// <summary>
        ///     Website of the ModList
        /// </summary>
        public string Website;

        /// <summary>
        ///     Hash of the readme
        /// </summary>
        public string Readme;

        /// <summary>
        ///     Content Report in HTML form
        /// </summary>
        public string ReportHTML;
    }

    [Serializable]
    public class Directive
    {
        /// <summary>
        ///     location the file will be copied to, relative to the install path.
        /// </summary>
        public string To;
        public long Size;
        public string Hash;
    }

    [Serializable]
    public class IgnoredDirectly : Directive
    {
        public string Reason;
    }

    [Serializable]
    public class NoMatch : IgnoredDirectly
    {
    }

    [Serializable]
    public class InlineFile : Directive
    {
        /// <summary>
        ///     Data that will be written as-is to the destination location;
        /// </summary>
        public string SourceDataID;
    }

    public enum PropertyType { Banner, Readme }

    /// <summary>
    ///     File meant to be extracted before the installation
    /// </summary>
    [Serializable]
    public class PropertyFile : InlineFile
    {
        public PropertyType Type;
    }

    [Serializable]
    public class CleanedESM : InlineFile
    {
        public string SourceESMHash;
    }

    /// <summary>
    ///     A file that has the game and MO2 folders remapped on installation
    /// </summary>
    [Serializable]
    public class RemappedInlineFile : InlineFile
    {
    }

    [Serializable]
    public class FromArchive : Directive
    {
        private string _fullPath;

        /// <summary>
        ///     MurMur3 hash of the archive this file comes from
        /// </summary>
        public string[] ArchiveHashPath;

        [JsonIgnore] [NonSerialized] public VirtualFile FromFile;

        [JsonIgnore]
        public string FullPath
        {
            get
            {
                if (_fullPath == null) _fullPath = string.Join("|", ArchiveHashPath);
                return _fullPath;
            }
        }
    }

    [Serializable]
    public class CreateBSA : Directive
    {
        public string TempID;
        public ArchiveStateObject State { get; set; }
        public List<FileStateObject> FileStates { get; set; }
    }

    [Serializable]
    public class PatchedFromArchive : FromArchive
    {
        public string Hash;

        /// <summary>
        ///     The file to apply to the source file to patch it
        /// </summary>
        public String PatchID;
    }

    [Serializable]
    public class SourcePatch
    {
        public string RelativePath;
        public string Hash;
    }

    [Serializable]
    public class MergedPatch : Directive
    {
        public List<SourcePatch> Sources;
        public string Hash;
        public string PatchID;
    }

    [Serializable]
    public class Archive
    {
        /// <summary>
        ///     MurMur3 Hash of the archive
        /// </summary>
        public string Hash;

        /// Meta INI for the downloaded archive
        /// </summary>
        public string Meta;

        /// <summary>
        ///     Human friendly name of this archive
        /// </summary>
        public string Name;

        public long Size;
    }

    [Serializable]
    public class NexusMod : Archive
    {
        public string Author;
        public string FileID;
        public string GameName;
        public string ModID;
        public string UploadedBy;
        public string UploaderProfile;
        public string Version;
        public string SlideShowPic;
        public string ModName;
        public string NexusURL;
        public string Summary;
        public bool Adult;
    }

    [Serializable]
    public class ManualArchive : Archive
    {
        public string URL;
        public string Notes;
    }

    [Serializable]
    public class GoogleDriveMod : Archive
    {
        public string Id;
    }

    /// <summary>
    ///     URL that can be downloaded directly without any additional options
    /// </summary>
    [Serializable]
    public class DirectURLArchive : Archive
    {
        [JsonProperty(NullValueHandling = NullValueHandling.Ignore)]
        public List<string> Headers;

        public string URL;
    }

    /// <summary>
    ///     An archive that requires additional HTTP headers.
    /// </summary>
    [Serializable]
    public class DirectURLArchiveEx : DirectURLArchive
    {
        public Dictionary<string, string> Headers;
    }

    /// <summary>
    ///     Archive that comes from MEGA
    /// </summary>
    [Serializable]
    public class MEGAArchive : DirectURLArchive
    {
    }

    /// <summary>
    ///     Archive that comes from MODDB
    /// </summary>
    [Serializable]
    public class MODDBArchive : DirectURLArchive
    {
    }

    /// <summary>
    ///     Archive that comes from MediaFire
    /// </summary>
    [Serializable]
    public class MediaFireArchive : DirectURLArchive
    {
    }

    [Serializable]
    public class IndexedArchive
    {
        public dynamic IniData;
        public string Meta;
        public string Name;
        public VirtualFile File { get; internal set; }
    }

    /// <summary>
    ///     A archive entry
    /// </summary>
    [Serializable]
    public class IndexedEntry
    {
        /// <summary>
        ///     MurMur3 hash of this file
        /// </summary>
        public string Hash;

        /// <summary>
        ///     Path in the archive to this file
        /// </summary>
        public string Path;

        /// <summary>
        ///     Size of the file (uncompressed)
        /// </summary>
        public long Size;
    }

    [Serializable]
    public class IndexedArchiveEntry : IndexedEntry
    {
        public string[] HashPath;
    }

    /// <summary>
    ///     Data found inside a BSA file in an archive
    /// </summary>
    [Serializable]
    public class BSAIndexedEntry : IndexedEntry
    {
        /// <summary>
        ///     MurMur3 hash of the BSA this file comes from
        /// </summary>
        public string BSAHash;
    }
}<|MERGE_RESOLUTION|>--- conflicted
+++ resolved
@@ -1,11 +1,6 @@
 ﻿using Newtonsoft.Json;
 using System;
 using System.Collections.Generic;
-<<<<<<< HEAD
-using Compression.BSA;
-using Newtonsoft.Json;
-=======
->>>>>>> 73e56fd6
 using VFS;
 using Wabbajack.Common;
 
@@ -172,9 +167,15 @@
     [Serializable]
     public class CreateBSA : Directive
     {
+        public string IsCompressed;
+        public bool ShareData;
         public string TempID;
-        public ArchiveStateObject State { get; set; }
-        public List<FileStateObject> FileStates { get; set; }
+        public uint Type;
+        public uint Version;
+
+        public uint FileFlags { get; set; }
+        public bool Compress { get; set; }
+        public uint ArchiveFlags { get; set; }
     }
 
     [Serializable]
