﻿using ReactiveUI;
using System;
using System.Diagnostics;
using System.IO;
using System.IO.Compression;
using System.Reactive;
using System.Reactive.Linq;
using System.Windows.Media.Imaging;
using Wabbajack.Common;
using Wabbajack.Lib;

namespace Wabbajack
{
    public class ModListVM : ViewModel
    {
        public ModList SourceModList { get; private set; }
        public Exception Error { get; }
        public AbsolutePath ModListPath { get; }
        public string Name => SourceModList?.Name;
        public string Readme => SourceModList?.Readme;
        public string Author => SourceModList?.Author;
        public string Description => SourceModList?.Description;
        public Uri Website => SourceModList?.Website;
        public ModManager ModManager => SourceModList?.ModManager ?? ModManager.MO2;

        // Image isn't exposed as a direct property, but as an observable.
        // This acts as a caching mechanism, as interested parties will trigger it to be created,
        // and the cached image will automatically be released when the last interested party is gone.
        public IObservable<BitmapImage> ImageObservable { get; }

        public ModListVM(AbsolutePath modListPath)
        {
            ModListPath = modListPath;
            try
            {
                SourceModList = AInstaller.LoadFromFile(modListPath);
            }
            catch (Exception ex)
            {
                Error = ex;
                Utils.Error(ex, "Exception while loading the modlist!");
            }

            ImageObservable = Observable.Return(Unit.Default)
                // Download and retrieve bytes on background thread
                .ObserveOn(RxApp.TaskpoolScheduler)
                .Select(filePath =>
                {
                    try
                    {
                        using var fs = ModListPath.OpenShared();
                        using var ar = new ZipArchive(fs, ZipArchiveMode.Read);
                        var ms = new MemoryStream();
                        var entry = ar.GetEntry("modlist-image.png");
                        if (entry == null) return default(MemoryStream);
                        using (var e = entry.Open())
                        {
                            e.CopyTo(ms);
                        }
                        return ms;
                    }
                    catch (Exception ex)
                    {
                        Utils.Error(ex, $"Exception while caching Mod List image {Name}");
                        return default(MemoryStream);
                    }
                })
                // Create Bitmap image on GUI thread
                .ObserveOnGuiThread()
                .Select(memStream =>
                {
                    if (memStream == null) return default(BitmapImage);
                    try
                    {
                        return UIUtils.BitmapImageFromStream(memStream);
                    }
                    catch (Exception ex)
                    {
                        Utils.Error(ex, $"Exception while caching Mod List image {Name}");
                        return default(BitmapImage);
                    }
                })
                // If ever would return null, show WJ logo instead
                .Select(x =>
                {
                    return x ?? ResourceLinks.WabbajackLogoNoText.Value;
                })
                .Replay(1)
                .RefCount();
        }

        public void OpenReadmeWindow()
        {
            if (string.IsNullOrEmpty(Readme)) return;
            if (SourceModList.ReadmeIsWebsite)
            {
                Utils.OpenWebsite(new Uri(Readme));
            }
            else
            {
<<<<<<< HEAD
                using var fs = ModListPath.OpenShared();
                using var ar = new ZipArchive(fs, ZipArchiveMode.Read);
                using var ms = new MemoryStream();
=======
                using var fs = new FileStream(ModListPath, FileMode.Open, FileAccess.Read, FileShare.Read);
                using var ar = new ZipArchive(fs, ZipArchiveMode.Read);
                using var ms = new MemoryStream();

>>>>>>> 93a62393
                var entry = ar.GetEntry(Readme);
                if (entry == null)
                {
                    Utils.Log($"Tried to open a non-existent readme: {Readme}");
                    return;
                }
<<<<<<< HEAD
                using (var e = entry.Open())
                {
                    e.CopyTo(ms);
                }
                ms.Seek(0, SeekOrigin.Begin);
                using (var reader = new StreamReader(ms))
                {
                    var viewer = new TextViewer(reader.ReadToEnd(), Name);
                    viewer.Show();
=======

                using (var e = entry.Open())
                {
                    e.CopyTo(ms);
>>>>>>> 93a62393
                }
                ms.Seek(0, SeekOrigin.Begin);

                using var reader = new StreamReader(ms);

                var viewer = new TextViewer(reader.ReadToEnd(), Name);
                viewer.Show();
            }
        }

        public override void Dispose()
        {
            base.Dispose();
            // Just drop reference explicitly, as it's large, so it can be GCed
            // Even if someone is holding a stale reference to the VM
            this.SourceModList = null;
        }
    }
}<|MERGE_RESOLUTION|>--- conflicted
+++ resolved
@@ -98,38 +98,20 @@
             }
             else
             {
-<<<<<<< HEAD
                 using var fs = ModListPath.OpenShared();
                 using var ar = new ZipArchive(fs, ZipArchiveMode.Read);
                 using var ms = new MemoryStream();
-=======
-                using var fs = new FileStream(ModListPath, FileMode.Open, FileAccess.Read, FileShare.Read);
-                using var ar = new ZipArchive(fs, ZipArchiveMode.Read);
-                using var ms = new MemoryStream();
 
->>>>>>> 93a62393
                 var entry = ar.GetEntry(Readme);
                 if (entry == null)
                 {
                     Utils.Log($"Tried to open a non-existent readme: {Readme}");
                     return;
                 }
-<<<<<<< HEAD
-                using (var e = entry.Open())
-                {
-                    e.CopyTo(ms);
-                }
-                ms.Seek(0, SeekOrigin.Begin);
-                using (var reader = new StreamReader(ms))
-                {
-                    var viewer = new TextViewer(reader.ReadToEnd(), Name);
-                    viewer.Show();
-=======
 
                 using (var e = entry.Open())
                 {
                     e.CopyTo(ms);
->>>>>>> 93a62393
                 }
                 ms.Seek(0, SeekOrigin.Begin);
 
