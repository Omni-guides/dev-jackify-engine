--- conflicted
+++ resolved
@@ -21,10 +21,6 @@
         public App()
         {
             TempFolder.EnsureInited();
-<<<<<<< HEAD
-            RenderOptions.ProcessRenderMode = RenderMode.Default;
-=======
->>>>>>> 79a6640c
             CLIOld.ParseOptions(Environment.GetCommandLineArgs());
             if (CLIArguments.Help)
                 CLIOld.DisplayHelpText();
