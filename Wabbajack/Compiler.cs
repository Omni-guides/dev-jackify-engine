--- conflicted
+++ resolved
@@ -434,11 +434,7 @@
                 using (var a = new BSAReader(Path.Combine(MO2Folder, bsa.To)))
                 {
                     var file = a.Files.First(e => e.Path == Path.Combine(to.Split('\\').Skip(2).ToArray()));
-                    using (var ms = new MemoryStream())
-                    {
-                        file.CopyDataTo(ms);
-                        return ms.ToArray();
-                    }
+                    return file.GetData();
                 }
             }
 
@@ -960,23 +956,23 @@
                     ExtraFiles.Add(match);
                 }
 
+                ;
+
                 CreateBSA directive;
                 using (var bsa = new BSAReader(source.AbsolutePath))
                 {
                     directive = new CreateBSA
                     {
                         To = source.Path,
-<<<<<<< HEAD
-                        State = bsa.State,
-                        FileStates = bsa.Files.Select(f => f.State).ToList()
-=======
                         TempID = id,
                         Type = (uint)bsa.HeaderType,
                         FileFlags = (uint)bsa.FileFlags,
                         ArchiveFlags = (uint)bsa.ArchiveFlags
->>>>>>> 73e56fd6
                     };
                 }
+
+                ;
+
                 return directive;
             };
         }
