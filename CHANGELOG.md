--- conflicted
+++ resolved
@@ -1,11 +1,8 @@
 ### Changelog
 
-<<<<<<< HEAD
 #### Version - 2.3.0.2 - 10/5/2020
 * Fixed a situation where 7zip would refuse to extract very large archives
 
-=======
->>>>>>> 6c627f32
 #### Version - 2.3.0.1 - 10/4/2020
 * Rewrote the file extraction routines. New code uses less memory, less disk space, and performs less thrashing on HDDs
 * Reworked IPS4 integration to reduce download failures
