--- conflicted
+++ resolved
@@ -41,12 +41,9 @@
     [Description("Baldur's Gate 3")] BaldursGate3,
     [Description("Starfield")] Starfield,
     [Description("7 Days to Die")] SevenDaysToDie,
-<<<<<<< HEAD
     [Description("Oblivion Remastered")] OblivionRemastered,
     [Description("Fallout 76")] Fallout76,
     [Description("Fallout: London")] Fallout4London,
-    [Description("Warhammer 40,000: Darktide")] Warhammer40kDarktide
-=======
-    [Description("STAR WARS Knights of the Old Republic II The Sith Lords")] Kotor2,
->>>>>>> cdcec629
+    [Description("Warhammer 40,000: Darktide")] Warhammer40kDarktide,
+    [Description("STAR WARS Knights of the Old Republic II")] Kotor2
 }