using System;
using System.Collections.Generic;
using System.Linq;
using Wabbajack.Paths;

namespace Wabbajack.DTOs;

public static class GameRegistry
{
    public static IReadOnlyDictionary<Game, GameMetaData> Games = new Dictionary<Game, GameMetaData>
    {
        {
            Game.Morrowind, new GameMetaData
            {
                Game = Game.Morrowind,
                SteamIDs = new[] {22320},
                GOGIDs = new[] {1440163901, 1435828767},
                NexusName = "morrowind",
                NexusGameId = 100,
                MO2Name = "Morrowind",
                MO2ArchiveName = "morrowind",
                BethNetID = 31,
                RegString =
                    @"SOFTWARE\WOW6432Node\Microsoft\Windows\CurrentVersion\Uninstall\The Elder Scrolls III: Morrowind Game of the Year Edition",
                RequiredFiles = new[]
                {
                    "Morrowind.exe".ToRelativePath()
                },
                MainExecutable = "Morrowind.exe".ToRelativePath()
            }
        },
        {
            Game.Oblivion, new GameMetaData
            {
                Game = Game.Oblivion,
                NexusName = "oblivion",
                NexusGameId = 101,
                MO2Name = "Oblivion",
                MO2ArchiveName = "oblivion",
                SteamIDs = new[] {22330},
                GOGIDs = new[] {1458058109},
                RequiredFiles = new[]
                {
                    "oblivion.exe".ToRelativePath()
                },
                MainExecutable = "Oblivion.exe".ToRelativePath()
            }
        },

        {
            Game.Fallout3, new GameMetaData
            {
                Game = Game.Fallout3,
                NexusName = "fallout3",
                NexusGameId = 120,
                MO2Name = "Fallout 3",
                MO2ArchiveName = "fallout3",
                SteamIDs = new[] {22300, 22370}, // base game and GotY
                GOGIDs = new[] {1454315831}, // GotY edition
                RequiredFiles = new[]
                {
                    "Fallout3.exe".ToRelativePath()
                },
                MainExecutable = "Fallout3.exe".ToRelativePath()
            }
        },
        {
            Game.FalloutNewVegas, new GameMetaData
            {
                Game = Game.FalloutNewVegas,
                NexusName = "newvegas",
                NexusGameId = 130,
                MO2Name = "New Vegas",
                MO2ArchiveName = "falloutnv",
                SteamIDs = new[] {22380, 22490}, // normal and RU version
                GOGIDs = new[] {1454587428},
                RequiredFiles = new[]
                {
                    "FalloutNV.exe".ToRelativePath()
                },
                MainExecutable = "FalloutNV.exe".ToRelativePath()
            }
        },
        {
            Game.Skyrim, new GameMetaData
            {
                Game = Game.Skyrim,
                NexusName = "skyrim",
                NexusGameId = 110,
                MO2Name = "Skyrim",
                MO2ArchiveName = "skyrim",
                SteamIDs = new[] {72850},
                RequiredFiles = new[]
                {
                    "tesv.exe".ToRelativePath()
                },
                MainExecutable = "TESV.exe".ToRelativePath(),
                CommonlyConfusedWith = new[] {Game.SkyrimSpecialEdition, Game.SkyrimVR}
            }
        },
        {
            Game.SkyrimSpecialEdition, new GameMetaData
            {
                Game = Game.SkyrimSpecialEdition,
                NexusName = "skyrimspecialedition",
                NexusGameId = 1704,
                MO2Name = "Skyrim Special Edition",
                MO2ArchiveName = "skyrimse",
                SteamIDs = new[] {489830},
                GOGIDs = new[]
                {
                    1711230643,// The Elder Scrolls V: Skyrim Special Edition AKA Base Game
                    1801825368,// The Elder Scrolls V: Skyrim Anniversary Edition AKA The Store Bundle 
                    1162721350 // Upgrade DLC
                },
                RequiredFiles = new[]
                {
                    "SkyrimSE.exe".ToRelativePath()
                },
                MainExecutable = "SkyrimSE.exe".ToRelativePath(),
                CommonlyConfusedWith = new[] {Game.Skyrim, Game.SkyrimVR}
            }
        },
        {
            Game.Fallout4, new GameMetaData
            {
                Game = Game.Fallout4,
                NexusName = "fallout4",
                NexusGameId = 1151,
                MO2Name = "Fallout 4",
                MO2ArchiveName = "fallout4",
                SteamIDs = new[] {377160},
                RequiredFiles = new[]
                {
                    "Fallout4.exe".ToRelativePath()
                },
                MainExecutable = "Fallout4.exe".ToRelativePath(),
                CommonlyConfusedWith = new[] {Game.Fallout4VR}
            }
        },
        {
            Game.SkyrimVR, new GameMetaData
            {
                Game = Game.SkyrimVR,
                NexusName = "skyrimspecialedition",
                NexusGameId = 1704,
                MO2Name = "Skyrim VR",
                MO2ArchiveName = "skyrimse",
                SteamIDs = new[] {611670},
                RequiredFiles = new[]
                {
                    "SkyrimVR.exe".ToRelativePath()
                },
                MainExecutable = "SkyrimVR.exe".ToRelativePath(),
                CommonlyConfusedWith = new[] {Game.Skyrim, Game.SkyrimSpecialEdition},
                CanSourceFrom = new[] {Game.SkyrimSpecialEdition}
            }
        },
        {
            Game.Enderal, new GameMetaData
            {
                Game = Game.Enderal,
                NexusName = "enderal",
                NexusGameId = 2736,
                MO2Name = "Enderal",
                MO2ArchiveName = "enderal",
                SteamIDs = new[] {1027920, 933480},
                RequiredFiles = new[]
                {
                    "TESV.exe".ToRelativePath()
                },
                MainExecutable = "TESV.exe".ToRelativePath(),
                CommonlyConfusedWith = new[] {Game.EnderalSpecialEdition}
            }
        },
        {
            Game.EnderalSpecialEdition, new GameMetaData
            {
                Game = Game.EnderalSpecialEdition,
                NexusName = "enderalspecialedition",
                NexusGameId = 3685,
                MO2Name = "Enderal Special Edition",
                MO2ArchiveName = "enderalse",
                SteamIDs = new[] {976620},
                RequiredFiles = new[]
                {
                    "SkyrimSE.exe".ToRelativePath()
                },
                MainExecutable = "SkyrimSE.exe".ToRelativePath(),
                CommonlyConfusedWith = new[] {Game.Enderal}
            }
        },
        {
            Game.Fallout4VR, new GameMetaData
            {
                Game = Game.Fallout4VR,
                NexusName = "fallout4",
                MO2Name = "Fallout 4 VR",
                MO2ArchiveName = "Fallout4",
                SteamIDs = new[] {611660},
                RequiredFiles = new[]
                {
                    "Fallout4VR.exe".ToRelativePath()
                },
                MainExecutable = "Fallout4VR.exe".ToRelativePath(),
                CommonlyConfusedWith = new[] {Game.Fallout4},
                CanSourceFrom = new[] {Game.Fallout4}
            }
        },
        {
            Game.DarkestDungeon, new GameMetaData
            {
                Game = Game.DarkestDungeon,
                NexusName = "darkestdungeon",
                MO2Name = "Darkest Dungeon",
                NexusGameId = 804,
                SteamIDs = new[] {262060},
                GOGIDs = new[] {1450711444},
                EpicGameStoreIDs = new[] {"b4eecf70e3fe4e928b78df7855a3fc2d"},
                IsGenericMO2Plugin = true,
                RequiredFiles = new[]
                {
                    @"_windowsnosteam\Darkest.exe".ToRelativePath()
                },
                MainExecutable = @"_windowsnosteam\Darkest.exe".ToRelativePath()
            }
        },
        {
            Game.Dishonored, new GameMetaData
            {
                Game = Game.Dishonored,
                NexusName = "dishonored",
                MO2Name = "Dishonored",
                MO2ArchiveName = "dishonored",
                NexusGameId = 802,
                SteamIDs = new[] {205100},
                GOGIDs = new[] {1701063787},
                RequiredFiles = new[]
                {
                    @"Binaries\Win32\Dishonored.exe".ToRelativePath()
                },
                MainExecutable = @"Binaries\Win32\Dishonored.exe".ToRelativePath()
            }
        },
        {
            Game.Witcher, new GameMetaData
            {
                Game = Game.Witcher,
                NexusName = "witcher",
                NexusGameId = 150,
                MO2Name = "The Witcher: Enhanced Edition",
                MO2ArchiveName = "witcher",
                SteamIDs = new[] {20900}, // normal and GotY
                GOGIDs = new[] {1207658924}, // normal, GotY and both in packages
                RequiredFiles = new[]
                {
                    @"System\witcher.exe".ToRelativePath()
                },
                MainExecutable = @"System\witcher.exe".ToRelativePath()
            }
        },
        {
            Game.Witcher3, new GameMetaData
            {
                Game = Game.Witcher3,
                NexusName = "witcher3",
                NexusGameId = 952,
                MO2Name = "The Witcher 3: Wild Hunt",
                MO2ArchiveName = "witcher3",
                SteamIDs = new[] {292030, 499450}, // normal and GotY
                GOGIDs = new[]
                    {1207664643, 1495134320, 1207664663, 1640424747}, // normal, GotY and both in packages
                RequiredFiles = new[]
                {
                    @"bin\x64\witcher3.exe".ToRelativePath()
                },
                MainExecutable = @"bin\x64\witcher3.exe".ToRelativePath()
            }
        },
        {
            Game.StardewValley, new GameMetaData
            {
                Game = Game.StardewValley,
                NexusName = "stardewvalley",
                MO2Name = "Stardew Valley",
                MO2ArchiveName = "stardewvalley",
                NexusGameId = 1303,
                SteamIDs = new[] {413150},
                GOGIDs = new[] {1453375253},
                IsGenericMO2Plugin = true,
                RequiredFiles = new[]
                {
                    "Stardew Valley.exe".ToRelativePath()
                },
                MainExecutable = "Stardew Valley.exe".ToRelativePath()
            }
        },
        {
            Game.KingdomComeDeliverance, new GameMetaData
            {
                Game = Game.KingdomComeDeliverance,
                NexusName = "kingdomcomedeliverance",
                MO2Name = "Kingdom Come: Deliverance",
                MO2ArchiveName = "kingdomcomedeliverance",
                NexusGameId = 2298,
                SteamIDs = new[] {379430},
                GOGIDs = new[] {1719198803},
                IsGenericMO2Plugin = true,
                RequiredFiles = new[]
                {
                    @"bin\Win64\KingdomCome.exe".ToRelativePath()
                },
                MainExecutable = @"bin\Win64\KingdomCome.exe".ToRelativePath()
            }
        },
        {
            Game.MechWarrior5Mercenaries, new GameMetaData
            {
                Game = Game.MechWarrior5Mercenaries,
                NexusName = "mechwarrior5mercenaries",
                MO2Name = "Mechwarrior 5: Mercenaries",
                MO2ArchiveName = "mechwarrior5mercenaries",
                NexusGameId = 3099,
                EpicGameStoreIDs = new[] {"9fd39d8ac72946a2a10a887ce86e6c35"},
                IsGenericMO2Plugin = true,
                RequiredFiles = new[]
                {
                    @"MW5Mercs\Binaries\Win64\MechWarrior-Win64-Shipping.exe".ToRelativePath()
                },
                MainExecutable = @"MW5Mercs\Binaries\Win64\MechWarrior-Win64-Shipping.exe".ToRelativePath()
            }
        },
        {
            Game.NoMansSky, new GameMetaData
            {
                Game = Game.NoMansSky,
                NexusName = "nomanssky",
                NexusGameId = 1634,
                MO2Name = "No Man's Sky",
                SteamIDs = new[] {275850},
                GOGIDs = new[] {1446213994},
                RequiredFiles = new[]
                {
                    @"Binaries\NMS.exe".ToRelativePath()
                },
                MainExecutable = @"Binaries\NMS.exe".ToRelativePath()
            }
        },
        {
            Game.DragonAgeOrigins, new GameMetaData
            {
                Game = Game.DragonAgeOrigins,
                NexusName = "dragonage",
                NexusGameId = 140,
                MO2Name = "Dragon Age: Origins",
                SteamIDs = new[] {47810},
                OriginIDs = new[] {"DR:169789300", "DR:208591800"},
                GOGIDs = new[] {1949616134},
                RequiredFiles = new[]
                {
                    @"bin_ship\daorigins.exe".ToRelativePath()
                },
                MainExecutable = @"bin_ship\daorigins.exe".ToRelativePath()
            }
        },
        {
            Game.DragonAge2, new GameMetaData
            {
                Game = Game.DragonAge2,
                NexusName = "dragonage2",
                NexusGameId = 141,
                MO2Name = "Dragon Age 2", // Probably wrong
                SteamIDs = new[] {1238040},
                OriginIDs = new[] {"OFB-EAST:59474", "DR:201797000"},
                RequiredFiles = new[]
                {
                    @"bin_ship\DragonAge2.exe".ToRelativePath()
                },
                MainExecutable = @"bin_ship\DragonAge2.exe".ToRelativePath()
            }
        },
        {
            Game.DragonAgeInquisition, new GameMetaData
            {
                Game = Game.DragonAgeInquisition,
                NexusName = "dragonageinquisition",
                NexusGameId = 728,
                MO2Name = "Dragon Age: Inquisition", // Probably wrong
                SteamIDs = new[] {1222690},
                OriginIDs = new[] {"OFB-EAST:51937", "OFB-EAST:1000032"},
                RequiredFiles = new[]
                {
                    @"DragonAgeInquisition.exe".ToRelativePath()
                },
                MainExecutable = @"DragonAgeInquisition.exe".ToRelativePath()
            }
        },
        {
            Game.KerbalSpaceProgram, new GameMetaData
            {
                Game = Game.KerbalSpaceProgram,
                NexusName = "kerbalspaceprogram",
                MO2Name = "Kerbal Space Program",
                NexusGameId = 272,
                SteamIDs = new[] {220200},
                GOGIDs = new[] {1429864849},
                IsGenericMO2Plugin = true,
                RequiredFiles = new[]
                {
                    @"KSP_x64.exe".ToRelativePath()
                },
                MainExecutable = @"KSP_x64.exe".ToRelativePath()
            }
        },
        {
            Game.Terraria, new GameMetaData
            {
                Game = Game.Terraria,
                SteamIDs = new[] {1281930},
                MO2Name = "Terraria",
                IsGenericMO2Plugin = true,
                RequiredFiles = new[]
                {
                    @"tModLoader.exe".ToRelativePath()
                },
                MainExecutable = @"tModLoader.exe".ToRelativePath()
            }
        },
        {
           Game.Cyberpunk2077, new GameMetaData
           {
                Game = Game.Cyberpunk2077,
                SteamIDs = new[] {1091500},
                GOGIDs = new [] {2093619782, 1423049311},
                EpicGameStoreIDs = new[] {"5beededaad9743df90e8f07d92df153f"},
                MO2Name = "Cyberpunk 2077",
                NexusName = "cyberpunk2077",
                NexusGameId = 3333,
                IsGenericMO2Plugin = true,
                RequiredFiles = new[]
                {
                    @"bin\x64\Cyberpunk2077.exe".ToRelativePath()
                },
                MainExecutable = @"bin\x64\Cyberpunk2077.exe".ToRelativePath()
            }
        },
        {
           Game.Sims4, new GameMetaData
           {
                Game = Game.Sims4,
                SteamIDs = new[] {1222670},
                MO2Name = "The Sims 4",
                NexusName = "thesims4",
                NexusGameId = 641,
                IsGenericMO2Plugin = true,
                RequiredFiles = new[]
                {
                    @"Game\Bin\TS4_x64.exe".ToRelativePath()
                },
                MainExecutable = @"Game\Bin\TS4_x64.exe".ToRelativePath()
            }
        },
        {
            Game.DragonsDogma, new GameMetaData
            {
                Game = Game.DragonsDogma,
                SteamIDs = new[] {367500 },
                GOGIDs = new []{1242384383},
                MO2Name = "Dragon's Dogma: Dark Arisen",
                MO2ArchiveName = "dragonsdogma",
                NexusName = "dragonsdogma",
                NexusGameId = 1249,
                IsGenericMO2Plugin = true,
                RequiredFiles = new []
                {
                    @"DDDA.exe".ToRelativePath()
                },
                MainExecutable = @"DDDA.exe".ToRelativePath()
            }
        },
        {
            Game.KarrynsPrison, new GameMetaData
            {
                Game = Game.KarrynsPrison,
                SteamIDs = new[] { 1619750 },
                MO2Name = "Karryn's Prison",
                MO2ArchiveName = "karrynsprison",
                IsGenericMO2Plugin = false,
                RequiredFiles = new []
                {
                    "nw.exe".ToRelativePath()
                },
                MainExecutable = "nw.exe".ToRelativePath()
            }
        },
        {
<<<<<<< HEAD
            Game.ModdingTools, new GameMetaData
            {
                Game = Game.ModdingTools,
                MO2Name = "Modding Tools",
                MO2ArchiveName = "site",
                NexusName = "site",
                NexusGameId = 2295,
                IsGenericMO2Plugin = false,
=======
            Game.Valheim, new GameMetaData
            {
                Game = Game.Valheim,
                SteamIDs = new[] { 892970 },
                MO2Name = "Valheim",
                MO2ArchiveName = "valheim",
                NexusName = "valheim",
                NexusGameId = 3667,
                IsGenericMO2Plugin = true,
                RequiredFiles = new []
                {
                    "valheim.exe".ToRelativePath()
                },
                MainExecutable = "valheim.exe".ToRelativePath()
>>>>>>> 3deeae06
            }
        }
    };

    public static ILookup<string, GameMetaData> ByNexusName = Games.Values.ToLookup(g => g.NexusName ?? "");

    public static GameMetaData? GetByMO2ArchiveName(string gameName)
    {
        return Games.Values.FirstOrDefault(g => (g.MO2ArchiveName ?? g.NexusName ?? "")!.Equals(gameName, StringComparison.InvariantCultureIgnoreCase));
    }

    public static GameMetaData? GetByNexusName(string gameName)
    {
        return Games.Values.FirstOrDefault(g => g.NexusName == gameName.ToLower());
    }

    public static GameMetaData? GetBySteamID(int id)
    {
        return Games.Values
            .FirstOrDefault(g => g.SteamIDs.Length > 0 && g.SteamIDs.Any(i => i == id));
    }

    /// <summary>
    ///     Parse game data from an arbitrary string. Tries first via parsing as a game Enum, then by Nexus name.
    ///     <param nambe="someName">Name to query</param>
    ///     <returns>GameMetaData found</returns>
    ///     <exception cref="ArgumentNullException">If string could not be translated to a game</exception>
    /// </summary>
    public static GameMetaData GetByFuzzyName(string someName)
    {
        return TryGetByFuzzyName(someName) ??
               throw new ArgumentNullException(nameof(someName), $"\"{someName}\" could not be translated to a game!");
    }

    private static GameMetaData? GetByMO2Name(string gameName)
    {
        gameName = gameName.ToLower();
        return Games.Values.FirstOrDefault(g => g.MO2Name?.ToLower() == gameName);
    }

    /// <summary>
    ///     Tries to parse game data from an arbitrary string. Tries first via parsing as a game Enum, then by Nexus name.
    ///     <param nambe="someName">Name to query</param>
    ///     <returns>GameMetaData if found, otherwise null</returns>
    /// </summary>
    public static GameMetaData? TryGetByFuzzyName(string someName)
    {
        if (Enum.TryParse(typeof(Game), someName, true, out var metadata)) return ((Game) metadata!).MetaData();

        var result = GetByNexusName(someName);
        if (result != null) return result;

        result = GetByMO2ArchiveName(someName);
        if (result != null) return result;

        result = GetByMO2Name(someName);
        if (result != null) return result;


        return int.TryParse(someName, out var id) ? GetBySteamID(id) : null;
    }

    public static bool TryGetByFuzzyName(string someName, out GameMetaData gameMetaData)
    {
        var result = TryGetByFuzzyName(someName);
        if (result == null)
        {
            gameMetaData = Games.Values.First();
            return false;
        }

        gameMetaData = result;
        return true;
    }

    public static GameMetaData MetaData(this Game game)
    {
        return Games[game];
    }
}<|MERGE_RESOLUTION|>--- conflicted
+++ resolved
@@ -493,8 +493,24 @@
                 MainExecutable = "nw.exe".ToRelativePath()
             }
         },
-        {
-<<<<<<< HEAD
+         {
+            Game.Valheim, new GameMetaData
+            {
+                Game = Game.Valheim,
+                SteamIDs = new[] { 892970 },
+                MO2Name = "Valheim",
+                MO2ArchiveName = "valheim",
+                NexusName = "valheim",
+                NexusGameId = 3667,
+                IsGenericMO2Plugin = true,
+                RequiredFiles = new []
+                {
+                    "valheim.exe".ToRelativePath()
+                },
+                MainExecutable = "valheim.exe".ToRelativePath()
+            }
+        },
+        {
             Game.ModdingTools, new GameMetaData
             {
                 Game = Game.ModdingTools,
@@ -503,24 +519,8 @@
                 NexusName = "site",
                 NexusGameId = 2295,
                 IsGenericMO2Plugin = false,
-=======
-            Game.Valheim, new GameMetaData
-            {
-                Game = Game.Valheim,
-                SteamIDs = new[] { 892970 },
-                MO2Name = "Valheim",
-                MO2ArchiveName = "valheim",
-                NexusName = "valheim",
-                NexusGameId = 3667,
-                IsGenericMO2Plugin = true,
-                RequiredFiles = new []
-                {
-                    "valheim.exe".ToRelativePath()
-                },
-                MainExecutable = "valheim.exe".ToRelativePath()
->>>>>>> 3deeae06
-            }
         }
+       
     };
 
     public static ILookup<string, GameMetaData> ByNexusName = Games.Values.ToLookup(g => g.NexusName ?? "");
