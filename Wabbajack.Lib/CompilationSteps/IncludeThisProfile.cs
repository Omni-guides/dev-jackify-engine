--- conflicted
+++ resolved
@@ -10,13 +10,8 @@
 {
     public class IncludeThisProfile : ACompilationStep
     {
-<<<<<<< HEAD
         private readonly IEnumerable<AbsolutePath> _correctProfiles;
-        private readonly MO2Compiler _mo2Compiler;
-=======
-        private readonly IEnumerable<string> _correctProfiles;
         private MO2Compiler _mo2Compiler;
->>>>>>> 93a62393
 
         public IncludeThisProfile(ACompiler compiler) : base(compiler)
         {
@@ -26,29 +21,16 @@
 
         public override async ValueTask<Directive> Run(RawSourceFile source)
         {
-<<<<<<< HEAD
-            if (_correctProfiles.Any(p => source.AbsolutePath.InFolder(p)))
-            {
-                var data = source.Path.FileName == Consts.ModListTxt
-                    ? await ReadAndCleanModlist(source.AbsolutePath)
-                    : await source.AbsolutePath.ReadAllBytesAsync();
-
-                var e = source.EvolveTo<InlineFile>();
-                e.SourceDataID = await _compiler.IncludeFile(data);
-                return e;
-            }
-=======
-            if (!_correctProfiles.Any(p => source.Path.StartsWith(p)))
+            if (!_correctProfiles.Any(p => source.AbsolutePath.InFolder(p)))
                 return null;
 
-            var data = source.Path.EndsWith("\\modlist.txt")
-                ? ReadAndCleanModlist(source.AbsolutePath)
-                : File.ReadAllBytes(source.AbsolutePath);
+            var data = source.Path.FileName == Consts.ModListTxt
+                ? await ReadAndCleanModlist(source.AbsolutePath)
+                : await source.AbsolutePath.ReadAllBytesAsync();
 
             var e = source.EvolveTo<InlineFile>();
-            e.SourceDataID = _compiler.IncludeFile(data);
+            e.SourceDataID = await _compiler.IncludeFile(data);
             return e;
->>>>>>> 93a62393
 
         }
 
@@ -57,25 +39,10 @@
             return new State();
         }
 
-<<<<<<< HEAD
         private static async Task<byte[]> ReadAndCleanModlist(AbsolutePath absolutePath)
         {
             var lines = await absolutePath.ReadAllLinesAsync();
-            lines = lines.Where(line => !(line.StartsWith("-") && !line.EndsWith("_separator")))
-                         .ToArray();
-=======
-        private byte[] ReadAndCleanModlist(string absolutePath)
-        {
-            var alwaysEnabled = _mo2Compiler.ModInis.Where(f => IgnoreDisabledMods.IsAlwaysEnabled(f.Value))
-                .Select(f => f.Key)
-                .Distinct();
-            var lines = File.ReadAllLines(absolutePath).Where(l =>
-            {
-                return l.StartsWith("+") 
-                       || alwaysEnabled.Any(x => x == l.Substring(1)) 
-                       || l.EndsWith("_separator");
-            }).ToArray();
->>>>>>> 93a62393
+            lines = lines.Where(line => !(line.StartsWith("-") && !line.EndsWith("_separator"))).ToArray();
             return Encoding.UTF8.GetBytes(string.Join("\r\n", lines));
         }
 
