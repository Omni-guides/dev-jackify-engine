﻿using System;
using System.Collections.Generic;
using System.Diagnostics;
using System.IO;
using System.IO.Compression;
using System.Linq;
using System.Reactive.Subjects;
using System.Threading.Tasks;
using System.Threading;
using CommonMark;
using Wabbajack.Common;
using Wabbajack.Lib.CompilationSteps;
using Wabbajack.Lib.Downloaders;
using Wabbajack.Lib.ModListRegistry;
using Wabbajack.VirtualFileSystem;
using Directory = Alphaleonis.Win32.Filesystem.Directory;
using File = Alphaleonis.Win32.Filesystem.File;
using Path = Alphaleonis.Win32.Filesystem.Path;

namespace Wabbajack.Lib
{
    public abstract class ACompiler : ABatchProcessor
    {
        public string ModListName, ModListAuthor, ModListDescription, ModListImage, ModListWebsite, ModListReadme;
        public string WabbajackVersion;

        protected static string _vfsCacheName = "vfs_compile_cache.bin";
        /// <summary>
        /// A stream of tuples of ("Update Title", 0.25) which represent the name of the current task
        /// and the current progress.
        /// </summary>
        public IObservable<(string, float)> ProgressUpdates => _progressUpdates;
        protected readonly Subject<(string, float)> _progressUpdates = new Subject<(string, float)>();

        public abstract ModManager ModManager { get; }

        public abstract string GamePath { get; }

        public abstract string ModListOutputFolder { get; }
        public abstract string ModListOutputFile { get; }

        public bool ShowReportWhenFinished { get; set; } = true;

        public ICollection<Archive> SelectedArchives = new List<Archive>();
        public List<Directive> InstallDirectives = new List<Directive>();
        public List<RawSourceFile> AllFiles = new List<RawSourceFile>();
        public ModList ModList = new ModList();

        public List<IndexedArchive> IndexedArchives = new List<IndexedArchive>();
        public Dictionary<string, IEnumerable<VirtualFile>> IndexedFiles = new Dictionary<string, IEnumerable<VirtualFile>>();

        public void Info(string msg)
        {
            Utils.Log(msg);
        }

        public void Status(string msg)
        {
            Queue.Report(msg, 0);
        }

        public void Error(string msg)
        {
            Utils.Log(msg);
            throw new Exception(msg);
        }

        internal string IncludeFile(byte[] data)
        {
            var id = Guid.NewGuid().ToString();
            File.WriteAllBytes(Path.Combine(ModListOutputFolder, id), data);
            return id;
        }

        internal string IncludeFile(string data)
        {
            var id = Guid.NewGuid().ToString();
            File.WriteAllText(Path.Combine(ModListOutputFolder, id), data);
            return id;
        }

        public void ExportModList()
        {
            Utils.Log($"Exporting ModList to : {ModListOutputFile}");

            // Modify readme and modlist image to relative paths if they exist
            if (File.Exists(ModListImage))
            {
                ModList.Image = "modlist-image.png";
            }
            if (File.Exists(ModListReadme))
            {
                var readme = new FileInfo(ModListReadme);
                ModList.Readme = $"readme{readme.Extension}";
            }

            //ModList.ToJSON(Path.Combine(ModListOutputFolder, "modlist.json"));
            ModList.ToCERAS(Path.Combine(ModListOutputFolder, "modlist"), ref CerasConfig.Config);

            if (File.Exists(ModListOutputFile))
                File.Delete(ModListOutputFile);

            using (var fs = new FileStream(ModListOutputFile, FileMode.Create))
            {
                using (var za = new ZipArchive(fs, ZipArchiveMode.Create))
                {
                    Directory.EnumerateFiles(ModListOutputFolder, "*.*")
                        .DoProgress("Compressing ModList",
                    f =>
                    {
                        var ze = za.CreateEntry(Path.GetFileName(f));
                        using (var os = ze.Open())
                        using (var ins = File.OpenRead(f))
                        {
                            ins.CopyTo(os);
                        }
                    });

                    // Copy in modimage
                    if (File.Exists(ModListImage))
                    {
                        var ze = za.CreateEntry(ModList.Image);
                        using (var os = ze.Open())
                        using (var ins = File.OpenRead(ModListImage))
                        {
                            ins.CopyTo(os);
                        }
                    }

                    // Copy in readme
                    if (File.Exists(ModListReadme))
                    {
                        var ze = za.CreateEntry(ModList.Readme);
                        using (var os = ze.Open())
                        using (var ins = File.OpenRead(ModListReadme))
                        {
                            ins.CopyTo(os);
                        }
                    }
                }
            }

            Utils.Log("Exporting ModList metadata");
            var metadata = new DownloadMetadata
            {
                Size = File.GetSize(ModListOutputFile),
                Hash = ModListOutputFile.FileHash(),
                NumberOfArchives = ModList.Archives.Count,
                SizeOfArchives = ModList.Archives.Sum(a => a.Size),
                NumberOfInstalledFiles = ModList.Directives.Count,
                SizeOfInstalledFiles = ModList.Directives.Sum(a => a.Size)
            };
            metadata.ToJSON(ModListOutputFile + ".meta.json");


            Utils.Log("Removing ModList staging folder");
            Utils.DeleteDirectory(ModListOutputFolder);
        }

        public void ShowReport()
        {
            if (!ShowReportWhenFinished) return;

            var file = Path.GetTempFileName() + ".html";
            File.WriteAllText(file, ModList.ReportHTML);
            Process.Start(file);
        }

        public void GenerateReport()
        {
            string css;
            using (var cssStream = Utils.GetEmbeddedResourceStream("Wabbajack.Lib.css-min.css"))
            {
                using (var reader = new StreamReader(cssStream))
                {
                    css = reader.ReadToEnd();
                }
            }

            using (var fs = File.OpenWrite($"{ModList.Name}.md"))
            {
                fs.SetLength(0);
                using (var reporter = new ReportBuilder(fs, ModListOutputFolder))
                {
                    reporter.Build(this, ModList);
                }
            }

            ModList.ReportHTML = "<style>" + css + "</style>"
                + CommonMarkConverter.Convert(File.ReadAllText($"{ModList.Name}.md"));
        }

        public async Task GatherArchives()
        {
            Info("Building a list of archives based on the files required");

            var shas = InstallDirectives.OfType<FromArchive>()
                .Select(a => a.ArchiveHashPath[0])
                .Distinct();

            var archives = IndexedArchives.OrderByDescending(f => f.File.LastModified)
                .GroupBy(f => f.File.Hash)
                .ToDictionary(f => f.Key, f => f.First());

            SelectedArchives = await shas.PMap(Queue, sha => ResolveArchive(sha, archives));
        }

        public async Task<Archive> ResolveArchive(string sha, IDictionary<string, IndexedArchive> archives)
        {
            if (archives.TryGetValue(sha, out var found))
            {
                return ResolveArchive(found);
            }

<<<<<<< HEAD
                var result = new Archive
                {
                    State = await DownloadDispatcher.ResolveArchive(found.IniData)
                };
=======
            Error($"No match found for Archive sha: {sha} this shouldn't happen");
            return null;
        }

        public Archive ResolveArchive(IndexedArchive archive)
        {
            if (archive.IniData == null)
                Error(
                    $"No download metadata found for {archive.Name}, please use MO2 to query info or add a .meta file and try again.");
>>>>>>> 2ec76052

            var result = new Archive
            {
                State = (AbstractDownloadState) DownloadDispatcher.ResolveArchive(archive.IniData)
            };

            if (result.State == null)
                Error($"{archive.Name} could not be handled by any of the downloaders");

            result.Name = archive.Name;
            result.Hash = archive.File.Hash;
            result.Meta = archive.Meta;
            result.Size = archive.File.Size;

<<<<<<< HEAD
                if (result.State != null && !await result.State.Verify())
                    Error(
                        $"Unable to resolve link for {found.Name}. If this is hosted on the Nexus the file may have been removed.");
=======
            Info($"Checking link for {archive.Name}");
>>>>>>> 2ec76052

            if (result.State != null && !result.State.Verify())
                Error(
                    $"Unable to resolve link for {archive.Name}. If this is hosted on the Nexus the file may have been removed.");

            return result;
        }

        public async Task<Directive> RunStack(IEnumerable<ICompilationStep> stack, RawSourceFile source)
        {
            Utils.Status($"Compiling {source.Path}");
            foreach (var step in stack)
            {
                var result = await step.Run(source);
                if (result != null) return result;
            }

            throw new InvalidDataException("Data fell out of the compilation stack");
        }

        public abstract IEnumerable<ICompilationStep> GetStack();
        public abstract IEnumerable<ICompilationStep> MakeStack();
    }
}<|MERGE_RESOLUTION|>--- conflicted
+++ resolved
@@ -209,25 +209,18 @@
         {
             if (archives.TryGetValue(sha, out var found))
             {
-                return ResolveArchive(found);
-            }
-
-<<<<<<< HEAD
-                var result = new Archive
-                {
-                    State = await DownloadDispatcher.ResolveArchive(found.IniData)
-                };
-=======
+                return await ResolveArchive(found);
+            }
+
             Error($"No match found for Archive sha: {sha} this shouldn't happen");
             return null;
         }
 
-        public Archive ResolveArchive(IndexedArchive archive)
+        public async Task<Archive> ResolveArchive(IndexedArchive archive)
         {
             if (archive.IniData == null)
                 Error(
                     $"No download metadata found for {archive.Name}, please use MO2 to query info or add a .meta file and try again.");
->>>>>>> 2ec76052
 
             var result = new Archive
             {
@@ -242,15 +235,9 @@
             result.Meta = archive.Meta;
             result.Size = archive.File.Size;
 
-<<<<<<< HEAD
-                if (result.State != null && !await result.State.Verify())
-                    Error(
-                        $"Unable to resolve link for {found.Name}. If this is hosted on the Nexus the file may have been removed.");
-=======
             Info($"Checking link for {archive.Name}");
->>>>>>> 2ec76052
-
-            if (result.State != null && !result.State.Verify())
+
+            if (result.State != null && !await result.State.Verify())
                 Error(
                     $"Unable to resolve link for {archive.Name}. If this is hosted on the Nexus the file may have been removed.");
 
