﻿using System;
using System.Collections.Generic;
using System.Linq;
using System.Text;
using System.Threading.Tasks;
using Wabbajack.Common;
using Wabbajack.Lib.CompilationSteps;
using Wabbajack.VirtualFileSystem;

namespace Wabbajack.Lib
{
    public abstract class ACompiler
    {
        public Context VFS { get; internal set; } = new Context();
        public ModManager ModManager;

        public string GamePath;

        public string ModListOutputFolder;
        public string ModListOutputFile;

<<<<<<< HEAD
        public List<Archive> SelectedArchives;
        public List<Directive> InstallDirectives;
        public List<RawSourceFile> AllFiles = new List<RawSourceFile>();
        public ModList ModList;
=======
        public List<Archive> SelectedArchives = new List<Archive>();
        public List<Directive> InstallDirectives = new List<Directive>();
        public List<RawSourceFile> AllFiles = new List<RawSourceFile>();
        public ModList ModList = new ModList();
        public VirtualFileSystem VFS = VirtualFileSystem.VFS;
>>>>>>> 4ffb533b
        public List<IndexedArchive> IndexedArchives = new List<IndexedArchive>();
        public Dictionary<string, IEnumerable<VirtualFile>> IndexedFiles = new Dictionary<string, IEnumerable<VirtualFile>>();

        public abstract void Info(string msg);
        public abstract void Status(string msg);
        public abstract void Error(string msg);

        internal abstract string IncludeFile(byte[] data);
        internal abstract string IncludeFile(string data);

        public abstract bool Compile();

        public abstract Directive RunStack(IEnumerable<ICompilationStep> stack, RawSourceFile source);
        public abstract IEnumerable<ICompilationStep> GetStack();
        public abstract IEnumerable<ICompilationStep> MakeStack();
    }
}<|MERGE_RESOLUTION|>--- conflicted
+++ resolved
@@ -19,18 +19,11 @@
         public string ModListOutputFolder;
         public string ModListOutputFile;
 
-<<<<<<< HEAD
-        public List<Archive> SelectedArchives;
-        public List<Directive> InstallDirectives;
-        public List<RawSourceFile> AllFiles = new List<RawSourceFile>();
-        public ModList ModList;
-=======
         public List<Archive> SelectedArchives = new List<Archive>();
         public List<Directive> InstallDirectives = new List<Directive>();
         public List<RawSourceFile> AllFiles = new List<RawSourceFile>();
         public ModList ModList = new ModList();
-        public VirtualFileSystem VFS = VirtualFileSystem.VFS;
->>>>>>> 4ffb533b
+
         public List<IndexedArchive> IndexedArchives = new List<IndexedArchive>();
         public Dictionary<string, IEnumerable<VirtualFile>> IndexedFiles = new Dictionary<string, IEnumerable<VirtualFile>>();
 
