--- conflicted
+++ resolved
@@ -20,7 +20,7 @@
             return GetDownloaderState(url);
         }
 
-<<<<<<< HEAD
+        private static readonly Regex GDriveRegex = new("((?<=id=)[a-zA-Z0-9_-]*)|(?<=\\/file\\/d\\/)[a-zA-Z0-9_-]*", RegexOptions.Compiled);
         public AbstractDownloadState? GetDownloaderState(string? url)
         {
             if (url == null) return null;
@@ -28,17 +28,8 @@
             if (!url.StartsWith("https://drive.google.com"))
                 return null;
 
-            var regex = new Regex("((?<=id=)[a-zA-Z0-9_-]*)|(?<=\\/file\\/d\\/)[a-zA-Z0-9_-]*");
-            var match = regex.Match(url);
-=======
-        private static readonly Regex GDriveRegex = new("((?<=id=)[a-zA-Z0-9_-]*)|(?<=\\/file\\/d\\/)[a-zA-Z0-9_-]*", RegexOptions.Compiled);
-        public AbstractDownloadState? GetDownloaderState(string url)
-        {
-            if (!url.StartsWith("https://drive.google.com"))
-                return null;
+            var match = GDriveRegex.Match(url);
 
-            var match = GDriveRegex.Match(url);
->>>>>>> 51baeb71
             return new State(match.ToString());
 
         }
