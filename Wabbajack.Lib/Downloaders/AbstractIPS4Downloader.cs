--- conflicted
+++ resolved
@@ -5,11 +5,8 @@
 using System.Text.RegularExpressions;
 using System.Threading.Tasks;
 using System.Web;
-<<<<<<< HEAD
 using HtmlAgilityPack;
 using MessagePack;
-=======
->>>>>>> 93a62393
 using Newtonsoft.Json;
 using Wabbajack.Common;
 using Wabbajack.Lib.Validation;
@@ -80,32 +77,31 @@
         [MessagePackObject]
         public class State<TStateDownloader> : AbstractDownloadState, IMetaState where TStateDownloader : IDownloader
         {
-<<<<<<< HEAD
             [Key(0)]
-=======
             public string FullURL { get; set; }
+            [Key(1)]
             public bool IsAttachment { get; set; }
->>>>>>> 93a62393
+            [Key(2)]
             public string FileID { get; set; }
             
-            [Key(1)]
+            [Key(3)]
             public string FileName { get; set; }
             
             // from IMetaState
-            [Key(2)]
+            [Key(4)]
             
             public Uri URL => new Uri($"{Site}/files/file/{FileName}");
-            [Key(3)]
+            [Key(5)]
             public string Name { get; set; }
-            [Key(4)]
+            [Key(6)]
             public string Author { get; set; }
-            [Key(5)]
+            [Key(7)]
             public string Version { get; set; }
-            [Key(6)]
+            [Key(8)]
             public string ImageURL { get; set; }
-            [Key(7)]
+            [Key(9)]
             public virtual bool IsNSFW { get; set; }
-            [Key(8)]
+            [Key(10)]
             public string Description { get; set; }
 
             private static bool IsHTTPS => Downloader.SiteURL.AbsolutePath.StartsWith("https://");
@@ -250,26 +246,7 @@
                 };
 
             }
-<<<<<<< HEAD
-=======
-
-            // from IMetaState
-            public string URL
-            {
-                get
-                {
-                    return !IsAttachment ? $"{Site}/files/file/{FileName}" : "";
-                }
-            }
-
-            public string Name { get; set; }
-            public string Author { get; set; }
-            public string Version { get; set; }
-            public string ImageURL { get; set; }
-            public virtual bool IsNSFW { get; set; }
-            public string Description { get; set; }
-
->>>>>>> 93a62393
+
             public virtual async Task<bool> LoadMetaData()
             {
                 return false;
