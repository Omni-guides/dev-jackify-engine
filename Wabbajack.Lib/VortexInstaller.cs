--- conflicted
+++ resolved
@@ -72,7 +72,6 @@
 
             if (cancel.IsCancellationRequested) return false;
             BuildFolderStructure();
-<<<<<<< HEAD
 
             if (cancel.IsCancellationRequested) return false;
             await InstallArchives();
@@ -81,23 +80,17 @@
             await InstallIncludedFiles();
 
             if (cancel.IsCancellationRequested) return false;
+            await InstallManualGameFiles();
+
+            if (cancel.IsCancellationRequested) return false;
             await InstallSteamWorkshopItems();
-=======
-            InstallArchives();
-            InstallIncludedFiles();
-            InstallManualGameFiles();
-            InstallSteamWorkshopItems();
->>>>>>> b9ae379c
             //InstallIncludedDownloadMetas();
 
             Info("Installation complete! You may exit the program.");
             return true;
         }
 
-<<<<<<< HEAD
-        private async Task InstallSteamWorkshopItems()
-=======
-        private void InstallManualGameFiles()
+        private async Task InstallManualGameFiles()
         {
             if (!ModList.Directives.Any(d => d.To.StartsWith(Consts.ManualGameFilesDir)))
                 return;
@@ -122,7 +115,7 @@
                 return;
             }
 
-            Directory.EnumerateDirectories(manualFilesDir).PMap(Queue, dir =>
+            await Directory.EnumerateDirectories(manualFilesDir).PMap(Queue, dir =>
             {
                 var dirInfo = new DirectoryInfo(dir);
                 dirInfo.GetDirectories("*", SearchOption.AllDirectories).Do(d =>
@@ -148,8 +141,7 @@
             });
         }
 
-        private void InstallSteamWorkshopItems()
->>>>>>> b9ae379c
+        private async Task InstallSteamWorkshopItems()
         {
             //var currentLib = "";
             SteamGame currentSteamGame = null;
